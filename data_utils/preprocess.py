--- conflicted
+++ resolved
@@ -154,29 +154,6 @@
     return pretransform
 
 
-<<<<<<< HEAD
-def drfwl2_transform_zinc():
-    pretransform = compose(
-        [generate_k_hop_neighbor(3),
-         add_root_edges,
-         #generate_k_hop_neighbor_feature(2, False),
-         generate_lkm_triangle(0, 1, 1),
-         generate_lkm_triangle(1, 1, 1),
-         generate_lkm_triangle(1, 1, 2),
-         generate_lkm_triangle(2, 2, 1),
-         generate_lkm_triangle(2, 2, 2),
-         generate_lkm_triangle(3, 2, 1),
-         generate_lkm_triangle(3, 3, 1),
-         generate_lkm_triangle(3, 2, 2),
-         generate_lkm_triangle(3, 3, 2),
-         generate_lkm_triangle(3, 3, 3),
-         generate_inverse_edge(3)]
-    )
-    return pretransform
-
-
-=======
->>>>>>> 7bf229f7
 
 ###### As a comparison, we implemented NGNN preprocessing as below
 
